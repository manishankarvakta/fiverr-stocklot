import React, { useState } from "react";
import { BrowserRouter as Router, Routes, Route } from 'react-router-dom';

// Enhanced Auth imports
import { AuthProvider, AuthGate } from './auth/AuthProvider';
import ProtectedRoute from './auth/ProtectedRoute';
import PublicOnlyRoute from './auth/PublicOnlyRoute';
import EmailVerificationPage from './components/auth/EmailVerificationPage';
import PasswordResetPage from './components/auth/PasswordResetPage';
import ForgotPasswordPage from './components/auth/ForgotPasswordPage';
import EnhancedRegister from './components/auth/EnhancedRegister';
import TwoFactorManagement from './components/auth/TwoFactorManagement';
import TwoFactorSetup from './components/auth/TwoFactorSetup';
import LoginGate from './components/auth/LoginGate';

// Layout Components
import Header from './components/ui/common/Header';
import Footer from './components/ui/common/Footer';
import { Toaster } from './components/ui/toaster';

// Page Components
import Homepage from '@/pages/static/Homepage';
import Login from './pages/auth/Login';
import Register from './pages/auth/Register';
import HowItWorks from '@/pages/static/HowItWorks';
import AboutUs from '@/pages/static/AboutUs';
import Pricing from '@/pages/static/Pricing';
import Blog from '@/pages/static/Blog';
import Contact from '@/pages/static/Contact';
import Dashboard from './pages/dashboard/Dashboard';
import SellerDashboard from './pages/dashboard/SellerDashboard';
import AdminDashboardPage from './pages/dashboard/AdminDashboard';
// import ExoticsPage from './pages/marketplace/ExoticsPage';
import ExoticsPage from './components/pagesNo/ExoticsPage';
// import ProfilePage from './pages/profile/ProfilePage';
import ProfilePage from './components/pagesNo/ProfilePage';
// import PaymentMethodsPage from './pages/profile/PaymentMethodsPage';
// import AddressesPage from '@/pages/profile/AddressesPage';
import AddressesPage from './components/pagesNo/AddressesPage';
import UserOrders from './pages/orders/UserOrders';
import SellerOrders from './pages/orders/SellerOrders';
// import BuyRequestsPage from './pages/buy-requests/BuyRequestsPage';
import BuyRequestsPage from './components/pagesNo/BuyRequestsPage';
// import CreateBuyRequestPage from './pages/buy-requests/CreateBuyRequestPage';
import CreateBuyRequestPage from './components/pagesNo/CreateByRequestPage';
import BuyerOffersInbox from './pages/buy-requests/BuyerOffersInbox';
import UnifiedInbox from './pages/UnifiedInbox';
import InlineCartPage from './pages/utility/InlineCartPage';

// Existing imported components
import LocationPicker from './components/location/LocationPicker';
import GeofenceBanner from './components/geofence/GeofenceBanner';
import RangeBadge from './components/geofence/RangeBadge';
import DeliverableFilterBar from './components/geofence/DeliverableFilterBar';
import ContextSwitcher from './components/seller/ContextSwitcher';
import CreateOrganizationPage from './components/orgs/CreateOrganizationPage';
import OrganizationDashboard from './components/orgs/OrganizationDashboard';
import OrganizationManagement from './components/admin/OrganizationManagement';
import AdminRoleManagement from './components/admin/AdminRoleManagement';
import OrganizationDashboardCard from './components/dashboard/OrganizationDashboardCard';
import GuestCheckout from './components/checkout/GuestCheckout';
import NotificationBell from './components/notifications/NotificationBell';
import ReferralDashboard from './components/referrals/ReferralDashboard';
import BlogList from './components/blog/BlogList';
import BlogEditor from './components/blog/BlogEditor';
import TermsOfService from './components/legal/TermsOfService';
import PrivacyPolicy from './components/legal/PrivacyPolicy';
import CreateBuyRequestForm from './components/buyRequests/CreateBuyRequestForm';
import BuyRequestsList from './components/buyRequests/BuyRequestsList';
import AdminLayoutWithSidebar from './components/admin/AdminLayout';
import AdminAnalyticsOverview from './components/admin/AdminAnalyticsOverview';
import AdminAnalyticsPDP from './components/admin/AdminAnalyticsPDP';
import AdminSellerPerformance from './components/admin/AdminSellerPerformance';
import UserModeration from './components/admin/UserModeration';
import AdminExperiments from './components/admin/AdminExperiments';
import AdminExperimentResults from './components/admin/AdminExperimentResults';
import ReviewModeration from './components/admin/ReviewModeration';
import ListingsModeration from './components/admin/ListingsModeration';
import BuyRequestModeration from './components/admin/BuyRequestModeration';
import AdminRevenueReport from './components/admin/AdminRevenueReport';
import RolesQueue from './components/admin/RolesQueue';
import InventoryBulkUpdate from './components/seller/InventoryBulkUpdate';
import SellerAnalytics from './components/seller/SellerAnalytics';
import SellerCampaigns from './components/seller/SellerCampaigns';
import SellerOffers from './components/seller/SellerOffers';
import Wishlist from './components/buyer/Wishlist';
import PriceAlerts from './components/buyer/PriceAlerts';
import SellerShippingRates from './components/seller/SellerShippingRates';
import MonthlyTradingStatements from './components/analytics/MonthlyTradingStatements';
import UniversalDashboard from './components/dashboard/UniversalDashboard';
import MyOrders from './components/orders/MyOrders';
import OrderTracking from './components/orders/OrderTracking';
import OrderHistory from './components/orders/OrderHistory';
import MyListings from './components/seller/MyListings';
import ListingPerformance from './components/seller/ListingPerformance';
import CustomerReviews from './components/seller/CustomerReviews';
import NotificationSettings from './components/settings/NotificationSettings';
import SavedSearches from './components/buyer/SavedSearches';
import TaxReports from './components/reports/TaxReports';
import AlertPreferences from './components/settings/AlertPreferences';
import KYCVerification from './components/kyc/KYCVerification';
import DashboardLayout from './components/layout/DashboardLayout';
import SellerProfileLayout from './components/seller/SellerProfileLayout';
import BasicInfo from './components/seller/profile/BasicInfo';
import BusinessInfo from './components/seller/profile/BusinessInfo';
import SidebarDemo from './components/demo/SidebarDemo';
// import PaymentMethodsForm from './components/PaymentMethodsForm';
import PaymentMethodsPage from "./components/pagesNo/PaymentMethodsPage";
import SuggestButton from './components/suggestions/SuggestButton';
// import ShoppingCartModal from './components/cart/ShoppingCart';
import FAQChatbot from './components/support/FAQChatbot';
import PublicBuyRequestsPage from './pages/PublicBuyRequestsPage';
import EnhancedPublicBuyRequestsPage from './pages/EnhancedPublicBuyRequestsPage';
import EnhancedCreateBuyRequestForm from './components/buyRequests/EnhancedCreateBuyRequestForm';
import BuyerOffersPage from './pages/BuyerOffersPage';
import InboxPage from './pages/InboxPage';
import ReviewsTestPage from './pages/ReviewsTestPage';
import CartPage from './pages/CartPage';
import TestCartPage from './pages/TestCartPage';
import DeliveryRateForm from './components/seller/DeliveryRateForm';
import ListingPDP from './components/pdp/ListingPDP';
import SellerProfile from './components/seller/SellerProfile';

import "./App.css";
import CreateListing from "./components/pagesNo/CreateListing";
import Marketplace from "./components/pagesNo/Marketplace";

// Main App component
function App() {
  const [showLoginModal, setShowLoginModal] = useState(false);

  const handleOpenLogin = () => {
    setShowLoginModal(true);
  };

  const handleCloseLogin = () => {
    setShowLoginModal(false);
  };

  const handleLoginSuccess = (userData) => {
    setShowLoginModal(false);
    // Refresh page or update auth state
    window.location.reload();
  };

  return (
    <AuthProvider>
      <AuthGate>
        <Router>
          <div className="App">
            <Header />
            <main className="min-h-screen">
              <Routes>
                {/* Public routes */}
                <Route path="/" element={<Homepage />} />
                {/* <Route path="/sidebar-demo" element={<SidebarDemo />} /> */}
                {/* <Route path="/debug-cart" element={<div>Debug cart route working!</div>} /> */}
                
                {/* Email verification and password reset routes */}
                <Route path="/verify-email" element={<EmailVerificationPage />} />
                <Route path="/reset-password" element={<PasswordResetPage />} />
                <Route path="/forgot-password" element={<ForgotPasswordPage />} />
                
                {/* Public-only routes (redirect if authenticated) */}
                <Route element={<PublicOnlyRoute redirectTo="/marketplace" />}>
                  <Route path="/login" element={<Login />} />
                  <Route path="/register" element={<EnhancedRegister />} />
                </Route>
                
                {/* Protected routes (require authentication) */}
                <Route element={<ProtectedRoute />}>
                  <Route path="/create-listing" element={<CreateListing />} />
                  <Route path="/create-buy-request" element={<CreateBuyRequestPage />} />
                  <Route path="/profile" element={<ProfilePage />} />
                  <Route path="/payment-methods" element={<PaymentMethodsPage />} />
                  <Route path="/addresses" element={<AddressesPage />} />
                  <Route path="/dashboard" element={<UniversalDashboard />} />
                  <Route path="/seller-dashboard" element={<SellerDashboard />} />
                  <Route path="/create-organization" element={<CreateOrganizationPage />} />
                  <Route path="/orgs/:handle/dashboard" element={<OrganizationDashboard />} />
                  <Route path="/referrals" element={<ReferralDashboard />} />
                  <Route path="/offers-inbox" element={<BuyerOffersInbox />} />
                  <Route path="/inbox" element={<UnifiedInbox />} />
                  <Route path="/reviews-test" element={<ReviewsTestPage />} />
                  
                  {/* Orders & Tracking Routes */}
                  <Route path="/orders" element={<MyOrders />} />
                  <Route path="/orders/tracking" element={<OrderTracking />} />
                  <Route path="/orders/history" element={<OrderHistory />} />
                  
                  {/* Seller Routes */}
                  <Route path="/seller/listings" element={<MyListings />} />
                  <Route path="/seller/analytics" element={<SellerAnalytics />} />
                  <Route path="/seller/performance" element={<ListingPerformance />} />
                  <Route path="/seller/reviews" element={<CustomerReviews />} />
                  
                  {/* Buyer Routes */}
                  <Route path="/buyer/saved-searches" element={<SavedSearches />} />
                  
                  {/* Reports Routes */}
                  <Route path="/reports/tax" element={<TaxReports />} />
                  
                  {/* Settings Routes */}
                  <Route path="/settings/notifications" element={<NotificationSettings />} />
                  <Route path="/settings/alerts" element={<AlertPreferences />} />
                  
                  {/* Security routes (authenticated) */}
                  <Route path="/auth/two-factor" element={<TwoFactorManagement />} />
                  <Route path="/auth/reset-password" element={<PasswordResetPage />} />
                  <Route path="/kyc" element={<KYCVerification />} />
                </Route>
                
                {/* Admin-only routes */}
                <Route element={<ProtectedRoute roles={['admin']} />}>
                  <Route path="/admin" element={<AdminDashboardPage />} />
                  <Route path="/admin/blog/create" element={<BlogEditor />} />
                  <Route path="/admin/blog/edit/:id" element={<BlogEditor />} />
                  <Route path="/create-blog" element={<BlogEditor />} />
                  
                  {/* New Admin Analytics Routes */}
                  <Route path="/admin/analytics/overview" element={<AdminAnalyticsOverview />} />
                  <Route path="/admin/analytics/pdp" element={<AdminAnalyticsPDP />} />
                  <Route path="/admin/analytics/sellers/:id" element={<AdminSellerPerformance />} />
                  <Route path="/admin/reports/revenue" element={<AdminRevenueReport />} />
                  
                  {/* Admin Moderation Routes */}
                  <Route path="/admin/moderation/users" element={<UserModeration />} />
                  <Route path="/admin/moderation/listings" element={<ListingsModeration />} />
                  <Route path="/admin/moderation/buy-requests" element={<BuyRequestModeration />} />
                  <Route path="/admin/moderation/reviews" element={<ReviewModeration />} />
                  <Route path="/admin/moderation/roles" element={<RolesQueue />} />
                  
                  {/* Admin A/B Testing Routes */}
                  <Route path="/admin/experiments" element={<AdminExperiments />} />
                  <Route path="/admin/experiments/:id" element={<AdminExperimentResults />} />
                </Route>
                
                {/* Seller Growth Tools Routes */}
                <Route element={<ProtectedRoute roles={['seller']} />}>
<<<<<<< HEAD
                  {/* <Route path="/seller/listings" element={<MyListings />} /> */}
                  {/* <Route path="/seller/analytics" element={<SellerAnalytics />} /> */}
                  {/* <Route path="/seller/performance" element={<ListingPerformance />} /> */}
                  <Route path="/seller/reviews" element={<CustomerReviews />} />
=======
                  <Route path="/seller/analytics" element={<SellerAnalytics />} />
>>>>>>> cef45a18
                  <Route path="/seller/inventory/bulk" element={<InventoryBulkUpdate />} />
                </Route>
                
                {/* Buyer Personalization Routes */}
                <Route element={<ProtectedRoute roles={['buyer']} />}>
                  <Route path="/buyer/wishlist" element={<Wishlist />} />
                  <Route path="/alerts/prices" element={<PriceAlerts />} />
                </Route>

                {/* ============= NEW SIDEBAR-BASED DASHBOARD LAYOUTS ============= */}
                
                {/* Admin Dashboard with Sidebar */}
                <Route element={<ProtectedRoute roles={['admin']} />}>
                  <Route path="/admin/dashboard/*" element={<DashboardLayout userRole="admin" />}>
                    <Route index element={<AdminAnalyticsOverview />} />
                    <Route path="analytics" element={<AdminAnalyticsOverview />} />
                    <Route path="moderation" element={<UserModeration />} />
                    <Route path="experiments" element={<AdminExperiments />} />
                  </Route>
                </Route>
                
                {/* Seller Dashboard with Sidebar */}
                <Route element={<ProtectedRoute roles={['seller']} />}>
                  <Route path="/seller/dashboard/*" element={<DashboardLayout userRole="seller" />}>
                    <Route index element={<SellerAnalytics />} />
                    <Route path="analytics" element={<SellerAnalytics />} />
                    <Route path="listings" element={<div>Seller Listings</div>} />
                    <Route path="orders" element={<div>Seller Orders</div>} />
                    <Route path="shipping-rates" element={<SellerShippingRates />} />
                    <Route path="trading-statements" element={<MonthlyTradingStatements />} />
                    <Route path="promotions" element={<SellerCampaigns />} />
                    <Route path="offers" element={<SellerOffers />} />
                  </Route>
                  
                  {/* Seller Profile with Sidebar Navigation */}
                  <Route path="/seller/profile/*" element={<SellerProfileLayout />}>
                    <Route index element={<BasicInfo />} />
                    <Route path="basic" element={<BasicInfo />} />
                    <Route path="business" element={<BusinessInfo />} />
                    <Route path="expertise" element={<div>Expertise Section</div>} />
                    <Route path="photos" element={<div>Photos Section</div>} />
                    <Route path="policies" element={<div>Policies Section</div>} />
                    <Route path="pref/abouterences" element={<div>Preferences Section</div>} />
                    <Route path="facility" element={<div>Facility Info Section</div>} />
                    <Route path="experience" element={<div>Experience Section</div>} />
                  </Route>
                </Route>
                
                {/* Buyer Dashboard with Sidebar */}
                <Route element={<ProtectedRoute roles={['buyer']} />}>
                  <Route path="/buyer/dashboard/*" element={<DashboardLayout userRole="buyer" />}>
                    <Route index element={<Wishlist />} />
                    <Route path="orders" element={<div>Buyer Orders</div>} />
                    <Route path="wishlist" element={<Wishlist />} />
                    <Route path="price-alerts" element={<PriceAlerts />} />
                    <Route path="trading-statements" element={<MonthlyTradingStatements />} />
                  </Route>
                </Route>
                
                {/* Public marketplace routes */}
                <Route path="/marketplace" element={<Marketplace />} />
                <Route path="/exotics" element={<ExoticsPage />} />
                <Route path="/listing/:id" element={<ListingPDP />} />
                <Route path="/seller/:handle" element={<SellerProfile />} />
                <Route path="/buy-requests" element={<BuyRequestsPage onLogin={handleOpenLogin} />} />
                <Route path="/cart" element={<CartPage />} />
                <Route path="/checkout/guest" element={<GuestCheckout />} />
                <Route path="/checkout" element={<GuestCheckout />} />
                <Route path="/how-it-works" element={<HowItWorks />} />
                <Route path="/about" element={<AboutUs />} />
                <Route path="/pricing" element={<Pricing />} />
                <Route path="/blog" element={<BlogList />} />
                <Route path="/terms" element={<TermsOfService />} />
                <Route path="/privacy" element={<PrivacyPolicy />} />
                <Route path="/contact" element={<Contact />} />
                
                {/* Error routes */}
                <Route path="/403" element={<div className="text-center p-8"><h1 className="text-2xl font-bold text-red-600">Access Denied</h1><p>You don't have permission to access this page.</p></div>} />
                <Route path="*" element={<div className="text-center p-8"><h1 className="text-2xl font-bold">Page Not Found</h1></div>} />
              </Routes>
            </main>
            <Footer />
          </div>
          
          {/* Global FAQ Chatbot */}
          <FAQChatbot />
          
          {/* Login Modal */}
          <LoginGate
            open={showLoginModal}
            onClose={handleCloseLogin}
            onLogin={handleLoginSuccess}
          />
          
          {/* Toast Notifications */}
          <Toaster />
        </Router>
      </AuthGate>
    </AuthProvider>
  );
}

export default App;<|MERGE_RESOLUTION|>--- conflicted
+++ resolved
@@ -148,7 +148,7 @@
       <AuthGate>
         <Router>
           <div className="App">
-            <Header />
+            {/* <Header /> */}
             <main className="min-h-screen">
               <Routes>
                 {/* Public routes */}
@@ -237,14 +237,10 @@
                 
                 {/* Seller Growth Tools Routes */}
                 <Route element={<ProtectedRoute roles={['seller']} />}>
-<<<<<<< HEAD
-                  {/* <Route path="/seller/listings" element={<MyListings />} /> */}
-                  {/* <Route path="/seller/analytics" element={<SellerAnalytics />} /> */}
-                  {/* <Route path="/seller/performance" element={<ListingPerformance />} /> */}
+                  <Route path="/seller/listings" element={<MyListings />} />
+                  <Route path="/seller/analytics" element={<SellerAnalytics />} />
+                  <Route path="/seller/performance" element={<ListingPerformance />} />
                   <Route path="/seller/reviews" element={<CustomerReviews />} />
-=======
-                  <Route path="/seller/analytics" element={<SellerAnalytics />} />
->>>>>>> cef45a18
                   <Route path="/seller/inventory/bulk" element={<InventoryBulkUpdate />} />
                 </Route>
                 
@@ -326,7 +322,7 @@
                 <Route path="*" element={<div className="text-center p-8"><h1 className="text-2xl font-bold">Page Not Found</h1></div>} />
               </Routes>
             </main>
-            <Footer />
+            {/* <Footer /> */}
           </div>
           
           {/* Global FAQ Chatbot */}
