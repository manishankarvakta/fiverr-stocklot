--- conflicted
+++ resolved
@@ -1,11 +1,11 @@
 import React, { useState } from "react";
 import { Link, useNavigate, useLocation } from 'react-router-dom';
 import { useAuth } from '../../auth/AuthProvider';
-<<<<<<< HEAD
+
 // import api from '../../api/client';
-=======
+
 import { useLoginMutation } from '../../store/api/user.api';
->>>>>>> 585d321f
+
 import { Button, Input, Label, Card, CardContent, CardDescription, CardFooter, CardHeader, CardTitle } from '@/components/ui';
 
 function Login() {
