import React, { useState } from "react";
import { Link, useNavigate } from 'react-router-dom';
import { Button, Input, Label, Card, CardContent, CardDescription, CardFooter, CardHeader, CardTitle, Select, SelectContent, SelectItem, SelectTrigger, SelectValue } from '@/components/ui';
import { CheckCircle } from "lucide-react";
<<<<<<< HEAD
import { useRegisterMutation } from "@/store/api/user.api";
// import { useRegisterMutation } from '../../store/userApi'; // <- make sure this import exists
=======
import { useRegisterMutation } from '../../store/api/user.api';
>>>>>>> 585d321f

function Register() {
  const [registerUser] = useRegisterMutation();


  const [formData, setFormData] = useState({
    email: '',
    password: '',
    full_name: '',
    phone: '',
    role: 'buyer'
  });

  
  const [error, setError] = useState('');
  const [success, setSuccess] = useState(false);
  const navigate = useNavigate();

  const handleSubmit = async (e) => {
    e.preventDefault();
    setError('');
    console.log(formData)
    try {
      const result = await registerUser(formData).unwrap();
      console.log('Registration success:', result);
      setSuccess(true);
      setTimeout(() => navigate('/login'), 2000);
    } catch (err) {
      setError(err.data?.message || 'Registration failed. Please try again.');
      console.error('Registration failed:', err);
    }
  };

  if (success) {
    return (
      <div className="min-h-screen bg-gradient-to-br from-emerald-50 via-green-50 to-emerald-100 flex items-center justify-center p-4">
        <Card className="w-full max-w-md shadow-xl border-emerald-200 text-center">
          <CardContent className="pt-6">
            <CheckCircle className="w-16 h-16 text-green-500 mx-auto mb-4" />
            <h2 className="text-2xl font-bold text-emerald-900 mb-2">Registration Successful!</h2>
            <p className="text-emerald-600">Redirecting to login...</p>
          </CardContent>
        </Card>
      </div>
    );
  }

  return (
    <div className="min-h-screen bg-gradient-to-br from-emerald-50 via-green-50 to-emerald-100 flex items-center justify-center p-4">
      <Card className="w-full max-w-md shadow-xl border-emerald-200">
        <CardHeader className="text-center pb-2">
          <div className="w-16 h-16 bg-gradient-to-br from-emerald-600 to-green-600 rounded-2xl flex items-center justify-center mx-auto mb-4">
            <span className="text-white text-2xl">📦</span>
          </div>
          <CardTitle className="text-2xl font-bold text-emerald-900">Join StockLot</CardTitle>
          <CardDescription className="text-emerald-600">Create your livestock marketplace account</CardDescription>
        </CardHeader>
        <CardContent className="space-y-4">
          {error && <div className="p-3 rounded-lg bg-red-50 border border-red-200 text-red-700 text-sm">{error}</div>}
          <form onSubmit={handleSubmit} className="space-y-4">
            <div className="grid grid-cols-2 gap-4">
              <div className="space-y-2">
                <Label htmlFor="full_name" className="text-emerald-800">Full Name</Label>
                <Input
                  id="full_name"
                  value={formData.full_name}
                  onChange={(e) => setFormData({...formData, full_name: e.target.value})}
                  required
                  placeholder="John Doe"
                  className="border-emerald-200 focus:border-emerald-400 focus:ring-emerald-400"
                />
              </div>
              <div className="space-y-2">
                <Label htmlFor="role" className="text-emerald-800">Account Type</Label>
                <Select value={formData.role} onValueChange={(value) => setFormData({...formData, role: value})}>
                  <SelectTrigger className="border-emerald-200 focus:border-emerald-400 focus:ring-emerald-400">
                    <SelectValue placeholder="Select role" />
                  </SelectTrigger>
                  <SelectContent>
                    <SelectItem value="buyer">Buyer</SelectItem>
                    <SelectItem value="seller">Seller</SelectItem>
                  </SelectContent>
                </Select>
              </div>
            </div>
            <div className="space-y-2">
              <Label htmlFor="email" className="text-emerald-800">Email</Label>
              <Input
                id="email"
                type="email"
                value={formData.email}
                onChange={(e) => setFormData({...formData, email: e.target.value})}
                required
                placeholder="john@example.com"
                className="border-emerald-200 focus:border-emerald-400 focus:ring-emerald-400"
              />
            </div>
            <div className="space-y-2">
              <Label htmlFor="phone" className="text-emerald-800">Phone (Optional)</Label>
              <Input
                id="phone"
                value={formData.phone}
                onChange={(e) => setFormData({...formData, phone: e.target.value})}
                placeholder="+27 123 456 789"
                className="border-emerald-200 focus:border-emerald-400 focus:ring-emerald-400"
              />
            </div>
            <div className="space-y-2">
              <Label htmlFor="password" className="text-emerald-800">Password</Label>
              <Input
                id="password"
                type="password"
                value={formData.password}
                onChange={(e) => setFormData({...formData, password: e.target.value})}
                required
                placeholder="Create a strong password"
                className="border-emerald-200 focus:border-emerald-400 focus:ring-emerald-400"
              />
            </div>
            <Button type="submit" disabled={isLoading} className="w-full bg-gradient-to-r from-emerald-600 to-green-600 hover:from-emerald-700 hover:to-green-700 text-white">
              {isLoading ? 'Creating Account...' : 'Create Account'}
            </Button>
          </form>
        </CardContent>
        <CardFooter className="text-center">
          <p className="text-sm text-emerald-600">
            Already have an account? <Link to="/login" className="text-emerald-800 hover:text-emerald-900 font-medium underline">Sign in here</Link>
          </p>
        </CardFooter>
      </Card>
    </div>
  );
}

export default Register;<|MERGE_RESOLUTION|>--- conflicted
+++ resolved
@@ -2,12 +2,9 @@
 import { Link, useNavigate } from 'react-router-dom';
 import { Button, Input, Label, Card, CardContent, CardDescription, CardFooter, CardHeader, CardTitle, Select, SelectContent, SelectItem, SelectTrigger, SelectValue } from '@/components/ui';
 import { CheckCircle } from "lucide-react";
-<<<<<<< HEAD
-import { useRegisterMutation } from "@/store/api/user.api";
-// import { useRegisterMutation } from '../../store/userApi'; // <- make sure this import exists
-=======
+
 import { useRegisterMutation } from '../../store/api/user.api';
->>>>>>> 585d321f
+
 
 function Register() {
   const [registerUser] = useRegisterMutation();
