import React, { useState, useEffect } from 'react';
import { Card, CardContent, CardHeader, CardTitle } from '../ui';
import { Bell, Plus, X, Edit, TrendingDown, TrendingUp, Package, Search, Filter, Calendar, DollarSign } from 'lucide-react';
<<<<<<< HEAD
// import api from '../../api/client';
=======
import {
  useGetPriceAlertsQuery,
  useCreatePriceAlertMutation,
  useUpdatePriceAlertMutation,
  useDeletePriceAlertMutation,
  useGetPriceAlertStatsQuery
} from '../../store/api/notifications.api';
>>>>>>> 585d321f

const PriceAlerts = () => {
  const [showCreateModal, setShowCreateModal] = useState(false);
  const [selectedAlert, setSelectedAlert] = useState(null);
  const [filters, setFilters] = useState({
    status: 'all',
    category: 'all',
    search: ''
  });

  // Use Redux RTK Query hooks
  const { data: alertsData, isLoading: loading, refetch } = useGetPriceAlertsQuery();
  const { data: statsData } = useGetPriceAlertStatsQuery();
  const [createPriceAlert] = useCreatePriceAlertMutation();
  const [updatePriceAlert] = useUpdatePriceAlertMutation();
  const [deletePriceAlert] = useDeletePriceAlertMutation();

  const alerts = alertsData?.alerts || [];
  const stats = statsData || {};

  const handleCreatePriceAlert = async (alertData) => {
    try {
      await createPriceAlert(alertData).unwrap();
      refetch();
      setShowCreateModal(false);
    } catch (error) {
      console.error('Error creating price alert:', error);
    }
  };

  const handleUpdatePriceAlert = async (alertId, alertData) => {
    try {
      await updatePriceAlert({ alertId, ...alertData }).unwrap();
      refetch();
      setSelectedAlert(null);
    } catch (error) {
      console.error('Error updating price alert:', error);
    }
  };

  const handleDeletePriceAlert = async (alertId) => {
    try {
      await deletePriceAlert(alertId).unwrap();
      refetch();
    } catch (error) {
      console.error('Error deleting price alert:', error);
    }
  };

  const getAlertStatusBadge = (status) => {
    const statusConfig = {
      active: { label: 'Active', color: 'bg-green-100 text-green-800' },
      triggered: { label: 'Triggered', color: 'bg-blue-100 text-blue-800' },
      paused: { label: 'Paused', color: 'bg-yellow-100 text-yellow-800' },
      expired: { label: 'Expired', color: 'bg-gray-100 text-gray-800' }
    };
    
    const config = statusConfig[status] || statusConfig.active;
    return (
      <span className={`px-2 py-1 rounded-full text-xs font-medium ${config.color}`}>
        {config.label}
      </span>
    );
  };

  const getPriceComparisonIndicator = (alert) => {
    if (!alert.current_price || !alert.target_price) return null;
    
    const difference = alert.current_price - alert.target_price;
    const percentage = (Math.abs(difference) / alert.target_price) * 100;
    
    return (
      <div className={`flex items-center gap-1 text-xs ${difference > 0 ? 'text-red-600' : 'text-green-600'}`}>
        {difference > 0 ? (
          <TrendingUp className="h-3 w-3" />
        ) : (
          <TrendingDown className="h-3 w-3" />
        )}
        <span>{percentage.toFixed(1)}%</span>
      </div>
    );
  };

  if (loading) {
    return (
      <div className="space-y-6">
        <div className="animate-pulse">
          <div className="h-8 bg-gray-200 rounded w-1/3 mb-6"></div>
          <div className="grid grid-cols-4 gap-4 mb-6">
            {[...Array(4)].map((_, i) => (
              <div key={i} className="h-32 bg-gray-200 rounded"></div>
            ))}
          </div>
          <div className="h-96 bg-gray-200 rounded"></div>
        </div>
      </div>
    );
  }

  return (
    <div className="space-y-6">
      {/* Header */}
      <div className="flex justify-between items-center">
        <div>
          <h1 className="text-3xl font-bold text-gray-900">Price Alerts</h1>
          <p className="text-gray-600 mt-1">Get notified when livestock prices reach your target levels</p>
        </div>
        
        <button
          onClick={() => setShowCreateModal(true)}
          className="flex items-center gap-2 bg-emerald-600 text-white px-4 py-2 rounded-lg hover:bg-emerald-700"
        >
          <Plus className="h-4 w-4" />
          Create Alert
        </button>
      </div>

      {/* Stats Cards */}
      <div className="grid grid-cols-1 md:grid-cols-4 gap-6">
        <Card>
          <CardContent className="p-6">
            <div className="flex items-center justify-between">
              <div>
                <p className="text-sm font-medium text-gray-600">Active Alerts</p>
                <p className="text-2xl font-bold text-green-600">{stats.active_alerts || 0}</p>
              </div>
              <div className="p-3 rounded-full bg-green-100">
                <Bell className="h-6 w-6 text-green-600" />
              </div>
            </div>
          </CardContent>
        </Card>
        
        <Card>
          <CardContent className="p-6">
            <div className="flex items-center justify-between">
              <div>
                <p className="text-sm font-medium text-gray-600">Triggered This Month</p>
                <p className="text-2xl font-bold text-blue-600">{stats.triggered_this_month || 0}</p>
              </div>
              <div className="p-3 rounded-full bg-blue-100">
                <TrendingDown className="h-6 w-6 text-blue-600" />
              </div>
            </div>
          </CardContent>
        </Card>
        
        <Card>
          <CardContent className="p-6">
            <div className="flex items-center justify-between">
              <div>
                <p className="text-sm font-medium text-gray-600">Potential Savings</p>
                <p className="text-2xl font-bold text-purple-600">R{(stats.potential_savings || 0).toLocaleString()}</p>
              </div>
              <div className="p-3 rounded-full bg-purple-100">
                <DollarSign className="h-6 w-6 text-purple-600" />
              </div>
            </div>
          </CardContent>
        </Card>
        
        <Card>
          <CardContent className="p-6">
            <div className="flex items-center justify-between">
              <div>
                <p className="text-sm font-medium text-gray-600">Success Rate</p>
                <p className="text-2xl font-bold text-orange-600">{((stats.success_rate || 0) * 100).toFixed(1)}%</p>
              </div>
              <div className="p-3 rounded-full bg-orange-100">
                <TrendingUp className="h-6 w-6 text-orange-600" />
              </div>
            </div>
          </CardContent>
        </Card>
      </div>

      {/* Filters */}
      <Card>
        <CardContent className="p-6">
          <div className="grid grid-cols-1 md:grid-cols-4 gap-4">
            <div className="relative">
              <Search className="absolute left-3 top-1/2 transform -translate-y-1/2 text-gray-400 h-4 w-4" />
              <input
                type="text"
                placeholder="Search alerts..."
                value={filters.search}
                onChange={(e) => setFilters(prev => ({ ...prev, search: e.target.value }))}
                className="w-full pl-10 pr-4 py-2 border border-gray-300 rounded-lg text-sm"
              />
            </div>
            
            <select
              value={filters.status}
              onChange={(e) => setFilters(prev => ({ ...prev, status: e.target.value }))}
              className="px-3 py-2 border border-gray-300 rounded-lg text-sm"
            >
              <option value="all">All Status</option>
              <option value="active">Active</option>
              <option value="triggered">Triggered</option>
              <option value="paused">Paused</option>
              <option value="expired">Expired</option>
            </select>
            
            <select
              value={filters.category}
              onChange={(e) => setFilters(prev => ({ ...prev, category: e.target.value }))}
              className="px-3 py-2 border border-gray-300 rounded-lg text-sm"
            >
              <option value="all">All Categories</option>
              <option value="poultry">Poultry</option>
              <option value="ruminants">Ruminants</option>
              <option value="pigs">Pigs</option>
              <option value="exotic">Exotic</option>
            </select>
            
            <div className="flex items-center gap-2">
              <Filter className="h-4 w-4 text-gray-500" />
              <span className="text-sm text-gray-600">
                {alerts.length} alerts
              </span>
            </div>
          </div>
        </CardContent>
      </Card>

      {/* Price Alerts List */}
      <div className="space-y-4">
        {alerts.map((alert) => (
          <Card key={alert.id} className="hover:shadow-md transition-shadow">
            <CardContent className="p-6">
              <div className="grid grid-cols-1 lg:grid-cols-12 gap-4 items-center">
                {/* Alert Type & Status */}
                <div className="lg:col-span-2">
                  <div className="flex items-center gap-2 mb-2">
                    <Bell className="h-4 w-4 text-blue-600" />
                    <span className="text-sm font-medium text-gray-900">
                      {alert.alert_type?.replace('_', ' ').replace(/\b\w/g, l => l.toUpperCase()) || 'Price Alert'}
                    </span>
                  </div>
                  {getAlertStatusBadge(alert.status)}
                </div>
                
                {/* Listing Info */}
                <div className="lg:col-span-3">
                  <div className="flex items-center gap-2 mb-1">
                    <Package className="h-4 w-4 text-gray-400" />
                    <span className="font-medium text-gray-900 truncate">{alert.listing_title || alert.search_query}</span>
                  </div>
                  <p className="text-sm text-gray-600">{alert.category}</p>
                  {alert.seller_name && (
                    <p className="text-xs text-gray-500">by {alert.seller_name}</p>
                  )}
                </div>
                
                {/* Price Comparison */}
                <div className="lg:col-span-2">
                  <div className="space-y-1">
                    <div className="text-sm">
                      <span className="text-gray-600">Target: </span>
                      <span className="font-medium text-emerald-600">R{alert.target_price.toLocaleString()}</span>
                    </div>
                    {alert.current_price && (
                      <div className="text-sm">
                        <span className="text-gray-600">Current: </span>
                        <span className="font-medium">R{alert.current_price.toLocaleString()}</span>
                      </div>
                    )}
                  </div>
                </div>
                
                {/* Price Difference */}
                <div className="lg:col-span-2">
                  {getPriceComparisonIndicator(alert)}
                  {alert.status === 'triggered' && (
                    <div className="text-xs text-green-600 font-medium mt-1">
                      Alert Triggered!
                    </div>
                  )}
                </div>
                
                {/* Created Date */}
                <div className="lg:col-span-2">
                  <div className="flex items-center gap-1 text-xs text-gray-500">
                    <Calendar className="h-3 w-3" />
                    <span>{new Date(alert.created_at).toLocaleDateString()}</span>
                  </div>
                  {alert.expires_at && (
                    <div className="text-xs text-orange-600 mt-1">
                      Expires: {new Date(alert.expires_at).toLocaleDateString()}
                    </div>
                  )}
                </div>
                
                {/* Actions */}
                <div className="lg:col-span-1">
                  <div className="flex flex-col gap-1">
                    <button
                      onClick={() => setSelectedAlert(alert)}
                      className="text-blue-600 hover:text-blue-700 text-sm"
                    >
                      <Edit className="h-4 w-4" />
                    </button>
                    <button
                      onClick={() => handleDeletePriceAlert(alert.id)}
                      className="text-red-600 hover:text-red-700 text-sm"
                    >
                      <X className="h-4 w-4" />
                    </button>
                  </div>
                </div>
              </div>
              
              {/* Alert Conditions */}
              {(alert.conditions || alert.description) && (
                <div className="mt-4 pt-4 border-t border-gray-200">
                  <p className="text-sm text-gray-700">
                    {alert.description || `Notify when price drops to R${alert.target_price.toLocaleString()} or below`}
                  </p>
                </div>
              )}
            </CardContent>
          </Card>
        ))}
      </div>

      {alerts.length === 0 && (
        <Card>
          <CardContent className="text-center py-12">
            <div className="w-16 h-16 mx-auto bg-gray-100 rounded-full flex items-center justify-center mb-4">
              <Bell className="h-8 w-8 text-gray-400" />
            </div>
            <h3 className="text-lg font-medium text-gray-900 mb-2">No price alerts set</h3>
            <p className="text-gray-500 mb-4">
              Create alerts to get notified when livestock prices reach your target levels
            </p>
            <button
              onClick={() => setShowCreateModal(true)}
              className="bg-emerald-600 text-white px-4 py-2 rounded-lg hover:bg-emerald-700"
            >
              Create Your First Alert
            </button>
          </CardContent>
        </Card>
      )}

      {/* Create Alert Modal */}
      {showCreateModal && (
        <CreateAlertModal
          onClose={() => setShowCreateModal(false)}
          onSubmit={handleCreatePriceAlert}
        />
      )}

      {/* Edit Alert Modal */}
      {selectedAlert && (
        <EditAlertModal
          alert={selectedAlert}
          onClose={() => setSelectedAlert(null)}
          onSubmit={(alertData) => handleUpdatePriceAlert(selectedAlert.id, alertData)}
        />
      )}
    </div>
  );
};

// Create Alert Modal Component
const CreateAlertModal = ({ onClose, onSubmit }) => {
  const [formData, setFormData] = useState({
    alert_type: 'price_drop',
    search_query: '',
    category: '',
    target_price: '',
    listing_id: '',
    expires_at: '',
    email_notifications: true,
    push_notifications: false
  });
  const [submitting, setSubmitting] = useState(false);

  const handleSubmit = async (e) => {
    e.preventDefault();
    setSubmitting(true);
    
    try {
      await onSubmit({
        ...formData,
        target_price: parseFloat(formData.target_price),
        expires_at: formData.expires_at || null
      });
    } catch (error) {
      console.error('Error creating alert:', error);
    } finally {
      setSubmitting(false);
    }
  };

  return (
    <div className="fixed inset-0 bg-black bg-opacity-50 flex items-center justify-center z-50">
      <div className="bg-white rounded-lg p-6 w-full max-w-md max-h-[90vh] overflow-y-auto">
        <h2 className="text-2xl font-bold text-gray-900 mb-6">Create Price Alert</h2>
        
        <form onSubmit={handleSubmit} className="space-y-4">
          <div>
            <label className="block text-sm font-medium text-gray-700 mb-2">
              Alert Type
            </label>
            <select
              value={formData.alert_type}
              onChange={(e) => setFormData(prev => ({ ...prev, alert_type: e.target.value }))}
              className="w-full px-3 py-2 border border-gray-300 rounded-lg"
            >
              <option value="price_drop">Price Drop Alert</option>
              <option value="price_increase">Price Increase Alert</option>
              <option value="availability">Availability Alert</option>
              <option value="new_listing">New Listing Alert</option>
            </select>
          </div>
          
          <div>
            <label className="block text-sm font-medium text-gray-700 mb-2">
              Search Query
            </label>
            <input
              type="text"
              required
              value={formData.search_query}
              onChange={(e) => setFormData(prev => ({ ...prev, search_query: e.target.value }))}
              placeholder="e.g., Angus cattle, Broiler chickens"
              className="w-full px-3 py-2 border border-gray-300 rounded-lg"
            />
          </div>
          
          <div>
            <label className="block text-sm font-medium text-gray-700 mb-2">
              Category
            </label>
            <select
              value={formData.category}
              onChange={(e) => setFormData(prev => ({ ...prev, category: e.target.value }))}
              className="w-full px-3 py-2 border border-gray-300 rounded-lg"
            >
              <option value="all-default">All Categories</option>
              <option value="poultry">Poultry</option>
              <option value="ruminants">Ruminants</option>
              <option value="pigs">Pigs</option>
              <option value="exotic">Exotic</option>
            </select>
          </div>
          
          <div>
            <label className="block text-sm font-medium text-gray-700 mb-2">
              Target Price (R)
            </label>
            <input
              type="number"
              required
              min="1"
              value={formData.target_price}
              onChange={(e) => setFormData(prev => ({ ...prev, target_price: e.target.value }))}
              className="w-full px-3 py-2 border border-gray-300 rounded-lg"
            />
          </div>
          
          <div>
            <label className="block text-sm font-medium text-gray-700 mb-2">
              Expires On (Optional)
            </label>
            <input
              type="date"
              value={formData.expires_at}
              onChange={(e) => setFormData(prev => ({ ...prev, expires_at: e.target.value }))}
              className="w-full px-3 py-2 border border-gray-300 rounded-lg"
            />
          </div>
          
          <div className="space-y-2">
            <label className="flex items-center gap-2">
              <input
                type="checkbox"
                checked={formData.email_notifications}
                onChange={(e) => setFormData(prev => ({ ...prev, email_notifications: e.target.checked }))}
                className="rounded border-gray-300"
              />
              <span className="text-sm">Email notifications</span>
            </label>
            
            <label className="flex items-center gap-2">
              <input
                type="checkbox"
                checked={formData.push_notifications}
                onChange={(e) => setFormData(prev => ({ ...prev, push_notifications: e.target.checked }))}
                className="rounded border-gray-300"
              />
              <span className="text-sm">Push notifications</span>
            </label>
          </div>
          
          <div className="flex justify-end gap-3 pt-4">
            <button
              type="button"
              onClick={onClose}
              className="px-4 py-2 border border-gray-300 rounded-lg text-gray-700 hover:bg-gray-50"
            >
              Cancel
            </button>
            <button
              type="submit"
              disabled={submitting}
              className="px-4 py-2 bg-emerald-600 text-white rounded-lg hover:bg-emerald-700 disabled:opacity-50"
            >
              {submitting ? 'Creating...' : 'Create Alert'}
            </button>
          </div>
        </form>
      </div>
    </div>
  );
};

// Edit Alert Modal (similar to create but with existing data)
const EditAlertModal = ({ alert, onClose, onSubmit }) => {
  const [formData, setFormData] = useState({
    alert_type: alert.alert_type || 'price_drop',
    search_query: alert.search_query || '',
    category: alert.category || '',
    target_price: alert.target_price || '',
    expires_at: alert.expires_at ? alert.expires_at.split('T')[0] : '',
    email_notifications: alert.email_notifications ?? true,
    push_notifications: alert.push_notifications ?? false,
    status: alert.status || 'active'
  });
  const [submitting, setSubmitting] = useState(false);

  const handleSubmit = async (e) => {
    e.preventDefault();
    setSubmitting(true);
    
    try {
      await onSubmit({
        ...formData,
        target_price: parseFloat(formData.target_price),
        expires_at: formData.expires_at || null
      });
    } catch (error) {
      console.error('Error updating alert:', error);
    } finally {
      setSubmitting(false);
    }
  };

  return (
    <div className="fixed inset-0 bg-black bg-opacity-50 flex items-center justify-center z-50">
      <div className="bg-white rounded-lg p-6 w-full max-w-md max-h-[90vh] overflow-y-auto">
        <h2 className="text-2xl font-bold text-gray-900 mb-6">Edit Price Alert</h2>
        
        <form onSubmit={handleSubmit} className="space-y-4">
          <div>
            <label className="block text-sm font-medium text-gray-700 mb-2">
              Status
            </label>
            <select
              value={formData.status}
              onChange={(e) => setFormData(prev => ({ ...prev, status: e.target.value }))}
              className="w-full px-3 py-2 border border-gray-300 rounded-lg"
            >
              <option value="active">Active</option>
              <option value="paused">Paused</option>
            </select>
          </div>
          
          <div>
            <label className="block text-sm font-medium text-gray-700 mb-2">
              Target Price (R)
            </label>
            <input
              type="number"
              required
              min="1"
              value={formData.target_price}
              onChange={(e) => setFormData(prev => ({ ...prev, target_price: e.target.value }))}
              className="w-full px-3 py-2 border border-gray-300 rounded-lg"
            />
          </div>
          
          <div>
            <label className="block text-sm font-medium text-gray-700 mb-2">
              Expires On (Optional)
            </label>
            <input
              type="date"
              value={formData.expires_at}
              onChange={(e) => setFormData(prev => ({ ...prev, expires_at: e.target.value }))}
              className="w-full px-3 py-2 border border-gray-300 rounded-lg"
            />
          </div>
          
          <div className="space-y-2">
            <label className="flex items-center gap-2">
              <input
                type="checkbox"
                checked={formData.email_notifications}
                onChange={(e) => setFormData(prev => ({ ...prev, email_notifications: e.target.checked }))}
                className="rounded border-gray-300"
              />
              <span className="text-sm">Email notifications</span>
            </label>
            
            <label className="flex items-center gap-2">
              <input
                type="checkbox"
                checked={formData.push_notifications}
                onChange={(e) => setFormData(prev => ({ ...prev, push_notifications: e.target.checked }))}
                className="rounded border-gray-300"
              />
              <span className="text-sm">Push notifications</span>
            </label>
          </div>
          
          <div className="flex justify-end gap-3 pt-4">
            <button
              type="button"
              onClick={onClose}
              className="px-4 py-2 border border-gray-300 rounded-lg text-gray-700 hover:bg-gray-50"
            >
              Cancel
            </button>
            <button
              type="submit"
              disabled={submitting}
              className="px-4 py-2 bg-emerald-600 text-white rounded-lg hover:bg-emerald-700 disabled:opacity-50"
            >
              {submitting ? 'Updating...' : 'Update Alert'}
            </button>
          </div>
        </form>
      </div>
    </div>
  );
};

export default PriceAlerts;<|MERGE_RESOLUTION|>--- conflicted
+++ resolved
@@ -1,9 +1,8 @@
 import React, { useState, useEffect } from 'react';
 import { Card, CardContent, CardHeader, CardTitle } from '../ui';
 import { Bell, Plus, X, Edit, TrendingDown, TrendingUp, Package, Search, Filter, Calendar, DollarSign } from 'lucide-react';
-<<<<<<< HEAD
+
 // import api from '../../api/client';
-=======
 import {
   useGetPriceAlertsQuery,
   useCreatePriceAlertMutation,
@@ -11,7 +10,7 @@
   useDeletePriceAlertMutation,
   useGetPriceAlertStatsQuery
 } from '../../store/api/notifications.api';
->>>>>>> 585d321f
+
 
 const PriceAlerts = () => {
   const [showCreateModal, setShowCreateModal] = useState(false);
