--- conflicted
+++ resolved
@@ -1,12 +1,12 @@
 import React, { useState, useEffect } from 'react';
 import { Card, CardContent, CardHeader, CardTitle } from '../ui';
 import { Upload, Download, CheckCircle, AlertTriangle, Package, FileText } from 'lucide-react';
-<<<<<<< HEAD
+
 // import api from '../../api/client';
-=======
+
 import { useGetMyListingsQuery } from '../../store/api/listings.api';
 import api from '../../utils/apiHelper';
->>>>>>> 585d321f
+
 
 const InventoryBulkUpdate = () => {
   const [listings, setListings] = useState([]);
