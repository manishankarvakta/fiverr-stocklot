--- conflicted
+++ resolved
@@ -2,11 +2,11 @@
 import { Card, CardContent, CardHeader, CardTitle } from '../ui';
 import { LineChart, Line, BarChart, Bar, XAxis, YAxis, CartesianGrid, Tooltip, ResponsiveContainer } from 'recharts';
 import { Plus, Play, Pause, X, Edit, Eye, Target, TrendingUp, DollarSign, Users, Calendar, Filter } from 'lucide-react';
-<<<<<<< HEAD
+
 // import api from '../../api/client';
-=======
+
 import api from '../../utils/apiHelper';
->>>>>>> 585d321f
+
 
 const SellerCampaigns = () => {
   const [campaigns, setCampaigns] = useState([]);
