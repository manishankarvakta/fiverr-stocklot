--- conflicted
+++ resolved
@@ -1,11 +1,9 @@
 import React, { useState, useEffect } from 'react';
 import { Badge, Tooltip, TooltipContent, TooltipProvider, TooltipTrigger } from '../ui';
 import { Shield, Star, TrendingUp } from 'lucide-react';
-<<<<<<< HEAD
-// import api from '../../api/client';
-=======
+
 import api from '../../utils/apiHelper';
->>>>>>> 585d321f
+
 
 const TrustScoreBadge = ({ userId, size = 'sm' }) => {
   const [trustScore, setTrustScore] = useState(null);
