import React, { useEffect, useState } from 'react';
import { Card, CardContent, CardHeader, CardTitle, Button, Badge, Progress } from '../ui';
import { Users, Clock, DollarSign, Target } from 'lucide-react';
// import { IfFlag } from '../../providers/FeatureFlagsProvider';
<<<<<<< HEAD
// import api from '../../api/client';
=======
import api from '../../utils/apiHelper';
>>>>>>> 585d321f

const GroupBuyWidget = ({ listingId, sellerId, targetCents, onUpdate }) => {
  const [group, setGroup] = useState(null);
  const [loading, setLoading] = useState(true);
  const [pledgeAmount, setPledgeAmount] = useState('');
  const [pledging, setPledging] = useState(false);
  const [paying, setPaying] = useState(false);

  useEffect(() => {
    loadGroupBuy();
  }, [listingId]);

  const loadGroupBuy = async () => {
    try {
      const response = await api.get(`/group-buys/by-listing/${listingId}`);
      setGroup(response.data);
    } catch (error) {
      if (error.response?.status !== 404) {
        console.error('Error loading group buy:', error);
      }
      setGroup(null);
    } finally {
      setLoading(false);
    }
  };

  const extractErrorMessage = (error) => {
    console.log('Raw error:', error);
    
    // Handle different error response formats
    if (error.response?.data) {
      const data = error.response.data;
      
      // Handle Pydantic validation errors (array format)
      if (data.detail && Array.isArray(data.detail)) {
        return data.detail.map(err => err.msg || err.message || 'Validation error').join(', ');
      }
      
      // Handle simple detail string
      if (typeof data.detail === 'string') {
        return data.detail;
      }
      
      // Handle other message formats
      if (data.message) return data.message;
      if (data.error) return data.error;
      
      // Fallback to JSON string
      return JSON.stringify(data);
    }
    
    // Handle network errors
    if (error.message) return error.message;
    
    // Ultimate fallback
    return 'An error occurred';
  };

  const createGroupBuy = async () => {
    try {
      const response = await api.post('/group-buys', {
        listing_id: listingId,
        seller_id: sellerId,
        target_amount_cents: targetCents,
        min_members: 2
      });
      setGroup(response.data);
      if (onUpdate) onUpdate();
    } catch (error) {
      console.error('Error creating group buy:', error);
      const message = extractErrorMessage(error);
      alert(`Failed to create group buy: ${message}`);
    }
  };

  const addPledge = async () => {
    if (!pledgeAmount || pledging) return;
    
    setPledging(true);
    try {
      await api.post(`/group-buys/${group.id}/pledge`, {
        pledge_cents: Math.round(parseFloat(pledgeAmount) * 100)
      });
      
      setPledgeAmount('');
      await loadGroupBuy();
      if (onUpdate) onUpdate();
    } catch (error) {
      console.error('Error adding pledge:', error);
      const message = extractErrorMessage(error);
      alert(`Failed to add pledge: ${message}`);
    } finally {
      setPledging(false);
    }
  };

  const payPledge = async () => {
    setPaying(true);
    try {
      await api.post(`/group-buys/${group.id}/pay`);
      alert('Payment initiated! You will be charged via escrow.');
      await loadGroupBuy();
      if (onUpdate) onUpdate();
    } catch (error) {
      console.error('Error paying pledge:', error);
      const message = extractErrorMessage(error);
      alert(`Failed to pay pledge: ${message}`);
    } finally {
      setPaying(false);
    }
  };

  if (loading) {
    return (
      <IfFlag flag="ff.group_buy">
        <Card className="animate-pulse">
          <CardContent className="p-6">
            <div className="h-4 bg-gray-200 rounded w-3/4 mb-2"></div>
            <div className="h-3 bg-gray-200 rounded w-1/2"></div>
          </CardContent>
        </Card>
      </IfFlag>
    );
  }

  const getStatusColor = (status) => {
    switch (status) {
      case 'OPEN': return 'bg-green-100 text-green-800';
      case 'LOCKED': return 'bg-yellow-100 text-yellow-800';
      case 'FUNDED': return 'bg-blue-100 text-blue-800';
      case 'FAILED': return 'bg-red-100 text-red-800';
      default: return 'bg-gray-100 text-gray-800';
    }
  };

  const progressPercent = group && group.target_amount_cents > 0 
    ? Math.min(100, (group.total_pledged_cents / group.target_amount_cents) * 100)
    : 0;

  return (
    <IfFlag flag="ff.group_buy">
      <Card>
        <CardHeader>
          <div className="flex justify-between items-start">
            <CardTitle className="flex items-center gap-2">
              <Users className="h-5 w-5" />
              Group Buy
            </CardTitle>
            {group && (
              <Badge className={getStatusColor(group.status)}>
                {group.status}
              </Badge>
            )}
          </div>
        </CardHeader>
        <CardContent className="space-y-4">
          {group ? (
            <>
              {/* Progress Bar */}
              <div className="space-y-2">
                <div className="flex justify-between text-sm">
                  <span>Progress</span>
                  <span>
                    R{((group.total_pledged_cents || 0) / 100).toFixed(2)} / 
                    R{(group.target_amount_cents / 100).toFixed(2)}
                  </span>
                </div>
                <Progress value={progressPercent} className="h-2" />
              </div>

              {/* Stats */}
              <div className="grid grid-cols-3 gap-4 text-sm text-center">
                <div>
                  <div className="font-semibold">{group.member_count || 0}</div>
                  <div className="text-gray-500">Members</div>
                </div>
                <div>
                  <div className="font-semibold">{group.min_members}</div>
                  <div className="text-gray-500">Required</div>
                </div>
                <div>
                  <div className="font-semibold">R{((group.total_paid_cents || 0) / 100).toFixed(0)}</div>
                  <div className="text-gray-500">Paid</div>
                </div>
              </div>

              {/* Lock Timer */}
              {group.lock_expires_at && group.status === 'LOCKED' && (
                <div className="flex items-center gap-2 text-sm text-orange-600 bg-orange-50 p-2 rounded">
                  <Clock className="h-4 w-4" />
                  Payment deadline: {new Date(group.lock_expires_at).toLocaleString()}
                </div>
              )}

              {/* Actions */}
              {group.status === 'OPEN' && (
                <div className="space-y-2">
                  <input
                    type="number"
                    placeholder="Pledge amount (R)"
                    value={pledgeAmount}
                    onChange={(e) => setPledgeAmount(e.target.value)}
                    className="w-full p-2 border rounded-lg"
                    min="100"
                    step="50"
                  />
                  <Button 
                    onClick={addPledge}
                    disabled={pledging || !pledgeAmount}
                    className="w-full"
                  >
                    {pledging ? 'Adding Pledge...' : 'Join Group Buy'}
                  </Button>
                </div>
              )}

              {group.status === 'LOCKED' && (
                <Button 
                  onClick={payPledge}
                  disabled={paying}
                  className="w-full"
                >
                  {paying ? 'Processing...' : 'Pay My Pledge'}
                </Button>
              )}

              {group.status === 'FUNDED' && (
                <div className="text-center text-green-600 font-semibold bg-green-50 p-3 rounded">
                  ✅ Successfully Funded!
                </div>
              )}

              {group.status === 'FAILED' && (
                <div className="text-center text-red-600 font-semibold bg-red-50 p-3 rounded">
                  ❌ Group Buy Failed
                </div>
              )}
            </>
          ) : (
            <div className="text-center space-y-3">
              <div className="text-gray-600">Start a group buy for this listing</div>
              <Button onClick={createGroupBuy} variant="outline" className="w-full">
                <Target className="h-4 w-4 mr-2" />
                Start Group Buy
              </Button>
              <div className="text-xs text-gray-500">
                Allow multiple buyers to split the cost
              </div>
            </div>
          )}
        </CardContent>
      </Card>
    </IfFlag>
  );
};

export default GroupBuyWidget;<|MERGE_RESOLUTION|>--- conflicted
+++ resolved
@@ -2,11 +2,11 @@
 import { Card, CardContent, CardHeader, CardTitle, Button, Badge, Progress } from '../ui';
 import { Users, Clock, DollarSign, Target } from 'lucide-react';
 // import { IfFlag } from '../../providers/FeatureFlagsProvider';
-<<<<<<< HEAD
+
 // import api from '../../api/client';
-=======
+
 import api from '../../utils/apiHelper';
->>>>>>> 585d321f
+
 
 const GroupBuyWidget = ({ listingId, sellerId, targetCents, onUpdate }) => {
   const [group, setGroup] = useState(null);
