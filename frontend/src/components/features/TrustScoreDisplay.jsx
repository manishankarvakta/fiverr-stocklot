--- conflicted
+++ resolved
@@ -2,11 +2,11 @@
 import { Badge } from '../ui';
 import { Shield, Star, TrendingUp, Award } from 'lucide-react';
 // import { IfFlag } from '../../provide/rs/FeatureFlagsProvider';
-<<<<<<< HEAD
+
 // import api from '../../api/client';
-=======
+
 import api from '../../utils/apiHelper';
->>>>>>> 585d321f
+
 
 const TrustScoreDisplay = ({ userId, size = 'sm', showDetails = false }) => {
   const [trustScore, setTrustScore] = useState(null);
